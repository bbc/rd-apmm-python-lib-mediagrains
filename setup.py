--- conflicted
+++ resolved
@@ -55,11 +55,7 @@
 deps_required = []
 
 setup(name="mediagrains",
-<<<<<<< HEAD
-      version="1.0.1",
-=======
-      version="1.1.0",
->>>>>>> 3605e944
+      version="1.1.1",
       description="Simple utility for grain-based media",
       url='https://github.com/bbc/rd-apmm-python-lib-mediagrains',
       author='James Weaver',
