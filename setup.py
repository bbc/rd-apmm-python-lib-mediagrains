--- conflicted
+++ resolved
@@ -28,13 +28,8 @@
 }
 
 packages_required = [
-<<<<<<< HEAD
-    "mediatimestamp >= 2.0.0.dev4",
-    "mediajson>=2.0.0.dev4",
-=======
     "mediajson >=2.0.0",
     "mediatimestamp >=2.0.0",
->>>>>>> 76006470
     "frozendict >= 1.2",
     'numpy >= 1.17.2',
     'mypy',
@@ -53,11 +48,7 @@
 ]
 
 setup(name="mediagrains",
-<<<<<<< HEAD
       version="2.9.0.dev3",
-=======
-      version="2.8.5",
->>>>>>> 76006470
       python_requires='>=3.6.0',
       description="Simple utility for grain-based media",
       url='https://github.com/bbc/rd-apmm-python-lib-mediagrains',
