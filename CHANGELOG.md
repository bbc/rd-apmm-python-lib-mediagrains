--- conflicted
+++ resolved
@@ -1,16 +1,14 @@
 # Mediagrains Library Changelog
 
-<<<<<<< HEAD
 ## 2.9.0 (Under Construction)
 - Added CogAudioFormat.UNKNOWN which was erroneously missing from enum
 - Add a flag for compairing grain iterators without retaining all grains in memory.
-=======
+
 ## 2.8.5
 - Unpin mediatimestamp and mediajson
 
 ## 2.8.4
 - Pin back versions of mediatimestamp and mediajson
->>>>>>> 76006470
 
 ## 2.8.3
 - Bugfix: Numpy VideoGrain length should be the bytes length, not the array length.
